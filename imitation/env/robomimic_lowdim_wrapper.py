--- conflicted
+++ resolved
@@ -32,11 +32,8 @@
     def __init__(self,
                  max_steps=5000,
                  task="Lift",
-<<<<<<< HEAD
                  has_renderer=True
-=======
                  robots=["Panda"],
->>>>>>> 18118de4
                  ):
         controller_config = load_controller_config(default_controller="OSC_POSE")
         robots = [*robots] # gambiarra to make it work with param list
