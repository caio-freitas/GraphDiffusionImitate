import torch
from torch import nn

from imitation.policy.base_policy import BasePolicy
from imitation.model.mlp import MLPNet

import logging
import wandb
import os
from tqdm.auto import tqdm

from robomimic.algo import algo_factory
from robomimic.algo.algo import PolicyAlgo
import robomimic.utils.file_utils as FileUtils
import robomimic.utils.obs_utils as ObsUtils
from diffusion_policy.common.robomimic_config_util import get_robomimic_config
from diffusion_policy.model.common.normalizer import LinearNormalizer

log = logging.getLogger(__name__)

class RobomimicPretrainedWrapper:
    def __init__(self,
            action_dim,
            obs_dim,
            algo_name='bc_rnn',
            obs_type='low_dim',
            task_name='square',
            dataset_type='ph',
            dataset=None,
            ckpt_path=None,
            lr=1e-4
        ):
        self.device = torch.device("cuda" if torch.cuda.is_available() else "cpu")
        # load model from ckpt
        if ckpt_path is not None:
            self.load_nets(ckpt_path)

    def load_nets(self, ckpt_path):
        log.info(f"Loading model from {ckpt_path}")
        try:
            policy, ckpt_dict = FileUtils.policy_from_checkpoint(ckpt_path=ckpt_path, device=self.device, verbose=True)
        except Exception as e:
            log.error(f"Could not load model from {ckpt_path}. Error: {e}")
            raise e
        policy.start_episode()
        self.policy = policy

    def get_action(self, obs):
        obs = torch.tensor(obs).to(self.device).squeeze(0)
        obs_dict = {
            "robot0_eef_pos": obs[:3],
            "robot0_eef_quat": obs[3:7],
            "robot0_gripper_qpos": obs[7:9],
            "object": obs[9:]
        }
        return self.policy(ob=obs_dict)

class RobomimicLowdimPolicy(BasePolicy):
    def __init__(self, 
            action_dim, 
            obs_dim,
            algo_name='bc_rnn',
            obs_type='low_dim',
            task_name='square',
            dataset_type='ph',
            dataset=None,
            ckpt_path=None,
            lr=1e-4,
            batch_size = 64
        ):
        super().__init__()
        # key for robomimic obs input
        # previously this is 'object', 'robot0_eef_pos' etc
        self.dataset = dataset
<<<<<<< HEAD
        self.batch_size = batch_size
=======
        assert self.dataset.pred_horizon == self.dataset.obs_horizon == self.dataset.action_horizon, \
            "Robomimic only supports pred_horizon == obs_horizon"
>>>>>>> 35ce326a
        self.lr = lr
        obs_key = 'obs'
        self.device = torch.device("cuda" if torch.cuda.is_available() else "cpu")
        log.info(f"Using device {self.device}")
        config = get_robomimic_config(
            algo_name=algo_name,
            hdf5_type=obs_type,
            task_name=task_name,
            dataset_type=dataset_type,)
        with config.unlocked():
            config.observation.modalities.obs.low_dim = [obs_key]
        
        ObsUtils.initialize_obs_utils_with_config(config)
        model: PolicyAlgo = algo_factory(
                algo_name=config.algo_name,
                config=config,
                obs_key_shapes={obs_key: [obs_dim]},
                ac_dim=action_dim,
                device=self.device,
            )
        self.model = model
        self.nets = self.model.nets
        self.normalizer = self.dataset.get_normalizer()
        self.obs_key = obs_key
        self.config = config

        # load model from ckpt
        if ckpt_path is not None:
            self.load_nets(ckpt_path)

        self.global_epoch = 0

    def to(self,*args,**kwargs):
        device, dtype, non_blocking, convert_to_format = torch._C._nn._parse_to(*args, **kwargs)
        if device is not None:
            self.model.device = device
        super().to(*args,**kwargs)
    
    def load_nets(self, ckpt_path):
        log.info(f"Loading model from {ckpt_path}")
        try:
            self.model.deserialize(torch.load(ckpt_path))
        except Exception as e:
            log.error(f"Could not load model from {ckpt_path}. Error: {e}")

    def save_nets(self, ckpt_path):
        log.info(f"Saving model to {ckpt_path}")
        torch.save(self.model.serialize(), ckpt_path)

    # =========== inference =============
    def get_action(self, obs):
        obs = self.normalizer['obs'].normalize(torch.tensor(obs)).to(self.device)
        if self.model.nets.training:        
            self.model.set_eval()
        robomimic_obs_dict = {self.obs_key: obs[:,:]}
        naction = self.model.get_action(robomimic_obs_dict)
        action = self.normalizer['action'].unnormalize(naction)
        # (B, Da)
        return action.cpu().numpy()
    
    def reset(self):
        self.model.reset()
        
    # =========== training ==============
    def set_normalizer(self, normalizer: LinearNormalizer):
        self.normalizer.load_state_dict(normalizer.state_dict())

    def validate(self, dataset, model_path):
        dataloader = torch.utils.data.DataLoader(
            dataset,
            batch_size=64,
            num_workers=1,
            shuffle=False,
            # accelerate cpu-gpu transfer
            pin_memory=True,
            # don't kill worker process afte each epoch
            persistent_workers=True,
        )
        val_loss = 0
        for batch in dataloader:
            nbatch = self.normalizer.normalize(batch)
            assert len(nbatch["action"].shape) == 3
            robomimic_batch = {
                'obs': {self.obs_key: nbatch['obs']},
                'actions': nbatch['action']
            }
            input_batch = self.model.process_batch_for_training(
                robomimic_batch)
            info = self.model.train_on_batch(
                batch=input_batch, epoch=self.global_epoch, validate=True)
            wandb.log({"val_loss": info['losses']['action_loss']})
            val_loss += info['losses']['action_loss']
        val_loss /= len(dataloader)
        return val_loss

    def train(self, dataset, num_epochs, model_path, seed=0):
        # create dataloader
        self.model.nets.train()
        dataloader = torch.utils.data.DataLoader(
            dataset,
            batch_size=self.batch_size,
            num_workers=1,
            shuffle=False,
            # accelerate cpu-gpu transfer
            pin_memory=True,
            # don't kill worker process afte each epoch
            persistent_workers=True,
        )
        with tqdm(range(num_epochs)) as pbar:
            for epoch in pbar:
                for batch in dataloader:
                    nbatch = self.normalizer.normalize(batch)
                    assert len(nbatch["action"].shape) == 3
                    robomimic_batch = {
                        'obs': {self.obs_key: nbatch['obs']},
                        'actions': nbatch['action']
                    }
                    input_batch = self.model.process_batch_for_training(
                        robomimic_batch)
                    info = self.model.train_on_batch(
                        batch=input_batch, epoch=epoch, validate=False)
                    wandb.log({"epoch": self.global_epoch,
                            "loss": info['losses']['action_loss'],
                            "log_probs": info['losses']['log_probs']})
                # save model from dict in self.model.serialize()
                self.save_nets(model_path)
                self.global_epoch += 1
        self.save_nets(model_path + f'{num_epochs}_ep.pt')
        return info
    
    def get_optimizer(self):
        return self.model.optimizers['policy']
<|MERGE_RESOLUTION|>--- conflicted
+++ resolved
@@ -72,12 +72,9 @@
         # key for robomimic obs input
         # previously this is 'object', 'robot0_eef_pos' etc
         self.dataset = dataset
-<<<<<<< HEAD
         self.batch_size = batch_size
-=======
         assert self.dataset.pred_horizon == self.dataset.obs_horizon == self.dataset.action_horizon, \
             "Robomimic only supports pred_horizon == obs_horizon"
->>>>>>> 35ce326a
         self.lr = lr
         obs_key = 'obs'
         self.device = torch.device("cuda" if torch.cuda.is_available() else "cpu")
