import logging
import os

import numpy as np
import torch
import torch.nn as nn

from tqdm.auto import tqdm
from diffusers.optimization import get_scheduler
from diffusers.schedulers.scheduling_ddpm import DDPMScheduler
from diffusers.training_utils import EMAModel
import wandb

from imitation.policy.base_policy import BasePolicy

from diffusion_policy.dataset.base_dataset import BaseLowdimDataset
from torch_geometric.data import DataLoader

log = logging.getLogger(__name__)


class GraphConditionalDDPMPolicy(BasePolicy):
    def __init__(self, 
                    obs_dim: int,
                    action_dim: int,
                    node_feature_dim: int,
                    num_edge_types: int,
                    pred_horizon: int,
                    obs_horizon: int,
                    action_horizon: int,
                    num_diffusion_iters: int,
                    dataset: BaseLowdimDataset,
                    denoising_network: nn.Module,
                    ckpt_path= None,
                    lr: float = 1e-4,
                    batch_size: int = 256,
                    use_normalization: bool = True,
                    noise_addition_std: float = 1):
        super().__init__()
        self.dataset = dataset
        self.batch_size = batch_size
        self.obs_dim = obs_dim
        self.action_dim = action_dim
        self.ckpt_path = ckpt_path
        self.node_feature_dim = node_feature_dim
        
        self.pred_horizon = pred_horizon
        self.obs_horizon = obs_horizon
        self.action_horizon = action_horizon
        self.num_diffusion_iters = num_diffusion_iters
        self.lr = lr
        self.use_normalization = use_normalization

        self.device = torch.device('cuda' if torch.cuda.is_available() else 'cpu')
        log.info(f"Using device {self.device}")
        # create network object
        self.noise_pred_net = denoising_network

        self.noise_scheduler = DDPMScheduler(
            num_train_timesteps=self.num_diffusion_iters,
            # the choise of beta schedule has big impact on performance
            # we found squared cosine works the best
            beta_schedule='squaredcos_cap_v2',
            # clip output to [-1,1] to improve stability
            clip_sample=True,
            # our network predicts noise (instead of denoised action)
            prediction_type='epsilon'
        )
        self.noise_addition_std = noise_addition_std
        

        self.load_nets(self.ckpt_path)
        self.global_epoch = 0
        self.last_naction = torch.zeros((self.action_dim, self.pred_horizon, self.node_feature_dim), device=self.device)

    def load_nets(self, ckpt_path):
        if ckpt_path is None:
            log.info('No pretrained weights given.')
            self.ema_noise_pred_net = self.noise_pred_net.to(self.device)
            
        if not os.path.isfile(ckpt_path):
            log.error(f"Pretrained weights not found at {ckpt_path}. ")
            self.ema_noise_pred_net = self.noise_pred_net.to(self.device)
        try: 
            state_dict = torch.load(ckpt_path, map_location=self.device)
            self.ema_noise_pred_net = self.noise_pred_net
            self.ema_noise_pred_net.load_state_dict(state_dict)
            self.ema_noise_pred_net.to(self.device)
            log.info( 'Pretrained weights loaded.')
        except:
            log.error('Error loading pretrained weights.')
            self.ema_noise_pred_net = self.noise_pred_net.to(self.device)
        

    def get_action(self, obs_deque):
        B = 1 # action shape is (B, Ta, Da), observations (B, To, Do)
        # transform deques to numpy arrays
        obs_cond = []
        pos = []
        G_t = obs_deque[-1]
        for i in range(len(obs_deque)):
            obs_cond.append(obs_deque[i].y.unsqueeze(1)) # only quaternions
            pos.append(obs_deque[i].pos)
        nobs = torch.cat(obs_cond, dim=1)
        obs_pos = torch.cat(pos, dim=0)
        if self.use_normalization:
            nobs = self.dataset.normalize_data(nobs, stats_key='y')
        with torch.no_grad():
<<<<<<< HEAD
            # initialize action from Guassian noise
            self.last_naction = self.dataset.normalize_data(G_t.x.unsqueeze(1), stats_key='x').to(self.device)
            self.last_naction = self.last_naction.repeat(1, self.pred_horizon, 1)[:,:,:1]
            noisy_action = self.last_naction * (1 - self.noise_addition_std) + torch.randn((self.action_dim + 1, self.pred_horizon, self.node_feature_dim), device=self.device) * self.noise_addition_std
=======
            # initialize action from Guassian noise 
            env_dim = G_t.x.shape[0] # number of nodes in the graph, TODO detach action from the observation graph
            noisy_action = torch.randn( # +1 object
                (env_dim, self.pred_horizon, self.node_feature_dim), device=self.device)
>>>>>>> b8fca19f
            naction = noisy_action

            # init scheduler
            self.noise_scheduler.set_timesteps(self.num_diffusion_iters)

            for k in self.noise_scheduler.timesteps:
                # predict noise
                noise_pred, x = self.ema_noise_pred_net(
                    x = naction,
                    edge_index = G_t.edge_index,
                    edge_attr = G_t.edge_attr,
                    x_coord = nobs[:,-1,:3],
                    cond = nobs[:,:,3:],
                    timesteps = torch.tensor([k], dtype=torch.long, device=self.device),
                    batch = torch.zeros(naction.shape[0], dtype=torch.long, device=self.device)
                )

                # inverse diffusion step (remove noise)
                naction = self.noise_scheduler.step(
                    model_output=noise_pred,
                    timestep=k,
                    sample=naction
                ).prev_sample

        # add node dimension, to pass through normalizer
        naction = torch.cat([naction, torch.zeros((naction.shape[0], self.pred_horizon, 1), device=self.device)], dim=2)
        naction = naction.detach().to('cpu')
        if self.use_normalization:
            naction = self.dataset.unnormalize_data(naction, stats_key='x').numpy()
        action = naction[:self.action_dim,:,0].T
        
        # (action_horizon, action_dim)
        return action

    def validate(self, dataset=None, model_path="last.pt"):
        '''
        Validates the noise prediction network, using self.dataset
        '''
        log.info('Validating noise prediction network.')
        # create dataloader
        dataloader = DataLoader(
            dataset,
            batch_size=self.batch_size,
            shuffle=False,
        )
        self.load_nets(model_path)
        self.ema_noise_pred_net.eval()
        with torch.no_grad():
            val_loss = list()
            for batch in dataloader:
                if self.use_normalization:
                    # normalize observation
                    nobs = self.dataset.normalize_data(batch.y, stats_key='y', batch_size=batch.num_graphs).to(self.device)
                    # nobs = batch.y
                    # normalize action
                    naction = self.dataset.normalize_data(batch.x, stats_key='x', batch_size=batch.num_graphs).to(self.device)
                naction = naction[:,:,:1] # single node feature dim
                B = batch.num_graphs

                # observation as FiLM conditioning
                # (B, node, obs_horizon, obs_dim)
                obs_cond = nobs[:,:,3:]
                # (B, obs_horizon * obs_dim)
                obs_cond = obs_cond.flatten(start_dim=1)

                # sample a diffusion iteration for each data point
                timesteps = torch.randint(
                    0, self.noise_scheduler.config.num_train_timesteps,
                    (B,), device=self.device
                ).long()

                # add noise to the clean images according to the noise magnitude at each diffusion iteration
                # (this is the forward diffusion process)

                # split naction into (B, N_nodes, pred_horizon, node_feature_dim), selecting the items from each batch.batch
                naction = torch.cat([naction[batch.batch == i].unsqueeze(0) for i in batch.batch.unique()], dim=0)

                # sample noise to add to actions

                noise = (1 - self.noise_addition_std) * naction[:,:,0,:].unsqueeze(2).repeat(1,1,naction.shape[2],1) + self.noise_addition_std * torch.randn(naction.shape, device=self.device, dtype=torch.float32)

                noisy_actions = self.noise_scheduler.add_noise(
                    naction, noise, timesteps)
                
                # guarantees it to be float32
                noisy_actions = noisy_actions.float()
                obs_cond = obs_cond.float()

                # stack the batch dimension
                noisy_actions = noisy_actions.flatten(end_dim=1)
                # stack noise in the batch dimension
                noise = noise.flatten(end_dim=1)

                # predict the noise residual
                noise_pred, x = self.ema_noise_pred_net(
                    noisy_actions, 
                    batch.edge_index, 
                    batch.edge_attr, 
                    x_coord = batch.y[:,-1,:3], 
                    cond=obs_cond,
                    timesteps=timesteps,
                    batch=batch.batch)
                
                # L2 loss
                loss = nn.functional.mse_loss(noise_pred, noise)
                val_loss.append(loss.item())
        return np.mean(val_loss)
    

    def train(self, 
              dataset=None, 
              num_epochs=100,
              model_path="last.pt",
              seed=0):
        '''
        Trains the noise prediction network, using self.dataset
        Resulting in the self.ema_noise_pred_net object.
        '''
        log.info('Training noise prediction network.')
        
        # set seed
        torch.manual_seed(seed)
        if torch.cuda.is_available():
            torch.cuda.manual_seed(seed)

        dataloader = DataLoader(
            dataset,
            batch_size=self.batch_size,
            shuffle=True,
        )

        ema = EMAModel(
            parameters=self.noise_pred_net.parameters(),
            power=0.75)

        # Standard ADAM optimizer
        # Note that EMA parameters are not optimized
        self.noise_pred_net.to(self.device)
        optimizer = torch.optim.AdamW(
            params=self.noise_pred_net.parameters(),
            lr=self.lr, weight_decay=1e-6)

        # Cosine LR schedule with linear warmup
        lr_scheduler = get_scheduler(
            name='cosine',
            optimizer=optimizer,
            num_warmup_steps=500,
            num_training_steps=len(dataloader) * num_epochs
        )

        with tqdm(range(num_epochs), desc='Epoch') as tglobal:
            # epoch loop
            for epoch_idx in tglobal:
                epoch_loss = list()
                # batch loop
                with tqdm(dataloader, desc='Batch', leave=False) as tepoch:
                    for batch in tepoch:
                        if self.use_normalization:
                            # normalize observation
                            nobs = self.dataset.normalize_data(batch.y, stats_key='y', batch_size=batch.num_graphs).to(self.device)
                            # normalize action
                            naction = self.dataset.normalize_data(batch.x, stats_key='x', batch_size=batch.num_graphs).to(self.device)
                        naction = naction[:,:,:1]
                        B = batch.num_graphs

                        # observation as FiLM conditioning
                        # (B, node, obs_horizon, obs_dim)
                        obs_cond = nobs[:,:,3:] # only 6D rotation
                        # (B, obs_horizon * obs_dim)
                        obs_cond = obs_cond.flatten(start_dim=1)

                        # sample a diffusion iteration for each data point
                        timesteps = torch.randint(
                            0, self.noise_scheduler.config.num_train_timesteps,
                            (B,), device=self.device
                        ).long()

                        # add noise to the clean images according to the noise magnitude at each diffusion iteration
                        # (this is the forward diffusion process)
                        # split naction into (B, N_nodes, pred_horizon, node_feature_dim), selecting the items from each batch.batch

                        naction = torch.cat([naction[batch.batch == i].unsqueeze(0) for i in batch.batch.unique()], dim=0)

                        # add noise to first action instead of sampling from Gaussian
                        noise = (1 - self.noise_addition_std) * naction[:,:,0,:].unsqueeze(2).repeat(1,1,naction.shape[2],1).float() + self.noise_addition_std * torch.randn(naction.shape, device=self.device, dtype=torch.float32)

                        noise = torch.randn(naction.shape, device=self.device, dtype=torch.float32)

                        noisy_actions = self.noise_scheduler.add_noise(
                            naction, noise, timesteps)

                        # guarantees it to be float32
                        noisy_actions = noisy_actions.float()
                        obs_cond = obs_cond.float()       

                        # stack the batch dimension
                        noisy_actions = noisy_actions.flatten(end_dim=1)
                        # stack noise in the batch dimension
                        noise = noise.flatten(end_dim=1)

                        # predict the noise residual
                        noise_pred, x = self.noise_pred_net(
                            noisy_actions, 
                            batch.edge_index, 
                            batch.edge_attr, 
                            x_coord = batch.y[:,-1,:3], 
                            cond=obs_cond,
                            timesteps=timesteps,
                            batch=batch.batch)

                        # L2 loss
                        loss = nn.functional.mse_loss(noise_pred, noise)
                        wandb.log({'noise_pred_loss': loss, 'lr': lr_scheduler.get_last_lr()[0]})

                        # optimize
                        loss.backward()
                        optimizer.step()
                        optimizer.zero_grad()

                        # step lr scheduler every batch
                        # this is different from standard pytorch behavior
                        lr_scheduler.step()

                        ema.step(self.noise_pred_net.parameters())


                        # logging
                        loss_cpu = loss.item()
                        epoch_loss.append(loss_cpu)
                        tepoch.set_postfix(loss=loss_cpu)
                tglobal.set_postfix(loss=np.mean(epoch_loss))
                wandb.log({'epoch': self.global_epoch, 'epoch_loss': np.mean(epoch_loss)})
                # save model checkpoint
                # use weights of the EMA model for inference
                ema_noise_pred_net = self.noise_pred_net
                ema.copy_to(ema_noise_pred_net.parameters())
                torch.save(ema_noise_pred_net.state_dict(), model_path)
                self.global_epoch += 1
                tglobal.set_description(f"Epoch: {self.global_epoch}")

        <|MERGE_RESOLUTION|>--- conflicted
+++ resolved
@@ -106,17 +106,10 @@
         if self.use_normalization:
             nobs = self.dataset.normalize_data(nobs, stats_key='y')
         with torch.no_grad():
-<<<<<<< HEAD
             # initialize action from Guassian noise
             self.last_naction = self.dataset.normalize_data(G_t.x.unsqueeze(1), stats_key='x').to(self.device)
             self.last_naction = self.last_naction.repeat(1, self.pred_horizon, 1)[:,:,:1]
             noisy_action = self.last_naction * (1 - self.noise_addition_std) + torch.randn((self.action_dim + 1, self.pred_horizon, self.node_feature_dim), device=self.device) * self.noise_addition_std
-=======
-            # initialize action from Guassian noise 
-            env_dim = G_t.x.shape[0] # number of nodes in the graph, TODO detach action from the observation graph
-            noisy_action = torch.randn( # +1 object
-                (env_dim, self.pred_horizon, self.node_feature_dim), device=self.device)
->>>>>>> b8fca19f
             naction = noisy_action
 
             # init scheduler
