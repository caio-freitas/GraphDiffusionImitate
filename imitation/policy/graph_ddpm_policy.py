import logging
import os

import numpy as np
import torch
import torch.nn as nn

from tqdm.auto import tqdm
from diffusers.optimization import get_scheduler
from diffusers.schedulers.scheduling_ddpm import DDPMScheduler
from diffusers.training_utils import EMAModel
import wandb

from imitation.policy.base_policy import BasePolicy

from diffusion_policy.dataset.base_dataset import BaseLowdimDataset
from torch_geometric.data import DataLoader

log = logging.getLogger(__name__)


class GraphConditionalDDPMPolicy(BasePolicy):
    def __init__(self, 
                    obs_dim: int,
                    action_dim: int,
                    node_feature_dim: int,
                    num_edge_types: int,
                    pred_horizon: int,
                    obs_horizon: int,
                    action_horizon: int,
                    num_diffusion_iters: int,
                    dataset: BaseLowdimDataset,
                    denoising_network: nn.Module,
                    ckpt_path= None,
                    lr: float = 1e-4,
                    batch_size: int = 256,
                    use_normalization: bool = True,
                    noise_addition_std: float = 1):
        super().__init__()
        self.dataset = dataset
        self.batch_size = batch_size
        self.obs_dim = obs_dim
        self.action_dim = action_dim
        self.ckpt_path = ckpt_path
        self.node_feature_dim = node_feature_dim
        
        self.pred_horizon = pred_horizon
        self.obs_horizon = obs_horizon
        self.action_horizon = action_horizon
        self.num_diffusion_iters = num_diffusion_iters
        self.lr = lr
        self.use_normalization = use_normalization
        self.device = torch.device('cuda' if torch.cuda.is_available() else 'cpu')
        log.info(f"Using device {self.device}")
        # create network object
        self.noise_pred_net = denoising_network.to(self.device)
        self.ema_noise_pred_net = self.noise_pred_net.to(self.device)

        self.noise_scheduler = DDPMScheduler(
            num_train_timesteps=self.num_diffusion_iters,
            # the choise of beta schedule has big impact on performance
            # we found squared cosine works the best
            beta_schedule='squaredcos_cap_v2',
            # clip output to [-1,1] to improve stability
            clip_sample=True,
            # our network predicts noise (instead of denoised action)
            prediction_type='epsilon',
            beta_start=1e-4,
            beta_end=2e-2,
        )
        self.noise_addition_std = noise_addition_std
        
        self.lr_scheduler = None
        self.optimizer = None
        self.num_epochs = None

        self.global_epoch = 0
        self.last_naction = torch.zeros((self.action_dim, self.pred_horizon, self.node_feature_dim), device=self.device)
        self.playback_count = 0

    def load_nets(self, ckpt_path):
        if ckpt_path is None:
            log.info('No pretrained weights given.')
            self.ema_noise_pred_net = self.noise_pred_net.to(self.device)
            
        if not os.path.isfile(ckpt_path):
            log.error(f"Pretrained weights not found at {ckpt_path}. ")
            self.ema_noise_pred_net = self.noise_pred_net.to(self.device)
        try: 
            state_dict = torch.load(ckpt_path, map_location=self.device)
            self.ema_noise_pred_net = self.noise_pred_net
            self.ema_noise_pred_net.load_state_dict(state_dict)
            self.ema_noise_pred_net.to(self.device)
            log.info( 'Pretrained weights loaded.')
        except:
            log.error('Error loading pretrained weights.')
            self.ema_noise_pred_net = self.noise_pred_net.to(self.device)

    def save_nets(self, ckpt_path):
        torch.save(self.ema_noise_pred_net.state_dict(), ckpt_path)
        log.info(f"Model saved at {ckpt_path}")

    def MOCK_get_graph_from_obs(self): # for testing purposes, remove before merge
        # plays back observation from dataset
        playback_graph = self.dataset[self.playback_count]
        obs_cond    = playback_graph.y
        playback_graph.x = playback_graph.x[:,0,:]
        self.playback_count += 7
        log.info(f"Playing back observation {self.playback_count}")
        return obs_cond, playback_graph
    
    def get_action(self, obs_deque):
        B = 1 # action shape is (B, Ta, Da), observations (B, To, Do)
        # transform deques to numpy arrays
        obs_cond = []
        pos = []
        G_t = obs_deque[-1]
        for i in range(len(obs_deque)):
            obs_cond.append(obs_deque[i].y.unsqueeze(1))
            pos.append(obs_deque[i].pos)
        obs = torch.cat(obs_cond, dim=1)
        obs_pos = torch.cat(pos, dim=0)
        if self.use_normalization:
<<<<<<< HEAD
            nobs = self.dataset.normalize_data(obs, stats_key='obs')
            nobs[:,:,1] = obs[:,:,1] # skip normalization for node IDs
=======
            # nobs = self.dataset.normalize_data(nobs, stats_key='obs') # not normalize 6D rotations
>>>>>>> 8fc58b87
            self.last_naction = self.dataset.normalize_data(G_t.x.unsqueeze(1), stats_key='action').to(self.device)
        else:
            self.last_naction = G_t.x.unsqueeze(1).to(self.device)

        with torch.no_grad():
            # initialize action from Guassian noise
            self.last_naction = self.last_naction.repeat(1, self.pred_horizon, 1)[:,:,:1]
            noisy_action = self.last_naction * (1 - self.noise_addition_std) + torch.randn_like(self.last_naction, device=self.device, memory_format=torch.contiguous_format) * self.noise_addition_std
            naction = noisy_action

            # init scheduler
            self.noise_scheduler.set_timesteps(self.num_diffusion_iters)

            for k in self.noise_scheduler.timesteps:
                # predict noise
                noise_pred, x = self.ema_noise_pred_net(
                    x = naction,
                    edge_index = G_t.edge_index,
                    edge_attr = G_t.edge_attr,
                    x_coord = G_t.pos[:,:3],    
                    cond = nobs,
                    timesteps = torch.tensor([k], dtype=torch.long, device=self.device),
                    batch = torch.zeros(naction.shape[0], dtype=torch.long, device=self.device)
                )

                # inverse diffusion step (remove noise)
                naction = self.noise_scheduler.step(
                    model_output=noise_pred,
                    timestep=k,
                    sample=naction
                ).prev_sample

        # add node dimension, to pass through normalizer
        naction = torch.cat([naction, torch.zeros((naction.shape[0], self.pred_horizon, 1), device=self.device)], dim=2)
        naction = naction.detach().to('cpu')
        if self.use_normalization:
            naction = self.dataset.unnormalize_data(naction, stats_key='action').numpy()
        action = naction[:self.action_dim,:,0].T
        
        # (action_horizon, action_dim)
        return action

    def validate(self, dataset=None, model_path="last.pt"):
        '''
        Validates the noise prediction network, using self.dataset
        '''
        log.info('Validating noise prediction network.')
        # create dataloader
        dataloader = DataLoader(
            dataset,
            batch_size=self.batch_size,
            shuffle=False,
        )
        self.load_nets(model_path)
        self.ema_noise_pred_net.eval()
        with torch.no_grad():
            val_loss = list()
            for batch in dataloader:
                nobs = batch.y
                if self.use_normalization:
<<<<<<< HEAD
                    # normalize observation
                    nobs = self.dataset.normalize_data(batch.y, stats_key='obs').to(self.device)
                    nobs[:,:,1] = batch.y[:,:,1] # skip normalization for node IDs
=======
                    # not normalize observation (6D rotations)
                    # nobs = self.dataset.normalize_data(batch.y, stats_key='obs').to(self.device)
                    # nobs = batch.y
>>>>>>> 8fc58b87
                    # normalize action
                    naction = self.dataset.normalize_data(batch.x, stats_key='action').to(self.device)
                B = batch.num_graphs

                # observation as FiLM conditioning
                # (B, node, obs_horizon, obs_dim)
                obs_cond = nobs
                naction = naction[:,:,:1] # joint value
                # (B, obs_horizon * obs_dim)

                # sample a diffusion iteration for each data point
                timesteps = torch.randint(
                    0, self.noise_scheduler.config.num_train_timesteps,
                    (B,), device=self.device
                ).long()

                # add noise to the clean images according to the noise magnitude at each diffusion iteration
                # (this is the forward diffusion process)

                # split naction into (B, N_nodes, pred_horizon, node_feature_dim), selecting the items from each batch.batch
                naction = torch.cat([naction[batch.batch == i].unsqueeze(0) for i in batch.batch.unique()], dim=0)

                # sample noise to add to actions

                noise = (1 - self.noise_addition_std) * naction[:,:,0,:].unsqueeze(2).repeat(1,1,naction.shape[2],1) + self.noise_addition_std * torch.randn(naction.shape, device=self.device, dtype=torch.float32)

                noisy_actions = self.noise_scheduler.add_noise(
                    naction, noise, timesteps)
                
                # guarantees it to be float32
                noisy_actions = noisy_actions.float()
                obs_cond = obs_cond.float()

                # stack the batch dimension
                noisy_actions = noisy_actions.flatten(end_dim=1)
                # stack noise in the batch dimension
                noise = noise.flatten(end_dim=1)

                # predict the noise residual
                noise_pred, x = self.ema_noise_pred_net(
                    noisy_actions, 
                    batch.edge_index, 
                    batch.edge_attr, 
                    x_coord = batch.pos[:,:3], 
                    cond=obs_cond,
                    timesteps=timesteps,
                    batch=batch.batch)
                
                # L2 loss
                loss = nn.functional.mse_loss(noise_pred, noise)
                val_loss.append(loss.item())
        return np.mean(val_loss)
    

    def train(self, 
              dataset=None, 
              num_epochs=100,
              model_path="last.pt",
              seed=0):
        '''
        Trains the noise prediction network, using self.dataset
        Resulting in the self.ema_noise_pred_net object.
        '''
        log.info('Training noise prediction network.')

        if self.num_epochs is None:
            log.warn(f"Global num_epochs not set. Using {num_epochs}.")
            self.num_epochs = num_epochs
        
        # set seed
        torch.manual_seed(seed)
        if torch.cuda.is_available():
            torch.cuda.manual_seed(seed)

        dataloader = DataLoader(
            dataset,
            batch_size=self.batch_size,
            shuffle=True,
        )

        ema = EMAModel(
            parameters=self.ema_noise_pred_net.parameters(),
            power=0.75)

        # Standard ADAM optimizer
        # Note that EMA parameters are not optimized
        self.noise_pred_net.to(self.device)
        if self.optimizer is None:
            self.optimizer = torch.optim.AdamW(
                params=self.noise_pred_net.parameters(),
                lr=self.lr, 
                weight_decay=1e-6,
                betas=[0.95, 0.999],
                eps=1e-8)
            
        if self.lr_scheduler is None:
        # Cosine LR schedule with linear warmup
            self.lr_scheduler = get_scheduler(
                name='cosine',
                optimizer=self.optimizer,
                num_warmup_steps=500,
                num_training_steps=len(dataloader) * self.num_epochs
            )

        with tqdm(range(num_epochs), desc='Epoch') as tglobal:
            # epoch loop
            for epoch_idx in tglobal:
                epoch_loss = list()
                # batch loop
                with tqdm(dataloader, desc='Batch', leave=False) as tepoch:
                    for batch in tepoch:
                        nobs = batch.y
                        if self.use_normalization:
<<<<<<< HEAD
                            # normalize observation
                            nobs = self.dataset.normalize_data(batch.y, stats_key='obs').to(self.device)
                            nobs[:,:,1] = batch.y[:,:,1] # skip normalization for node IDs
=======
                            # not normalize observation (6D rotations)
                            # nobs = self.dataset.normalize_data(batch.y, stats_key='obs').to(self.device)
>>>>>>> 8fc58b87
                            # normalize action
                            naction = self.dataset.normalize_data(batch.x, stats_key='action').to(self.device)
                        B = batch.num_graphs

                        # observation as FiLM conditioning
                        # (B, node, obs_horizon, obs_dim)
                        obs_cond = nobs
                        naction = naction[:,:,:1] # joint value

                        # sample a diffusion iteration for each data point
                        timesteps = torch.randint(
                            0, self.noise_scheduler.config.num_train_timesteps,
                            (B,), device=self.device
                        ).long()

                        # add noise to the clean images according to the noise magnitude at each diffusion iteration
                        # (this is the forward diffusion process)
                        # split naction into (B, N_nodes, pred_horizon, node_feature_dim), selecting the items from each batch.batch

                        naction = torch.cat([naction[batch.batch == i].unsqueeze(0) for i in batch.batch.unique()], dim=0)

                        # add noise to first action instead of sampling from Gaussian
                        noise = (1 - self.noise_addition_std) * naction[:,:,0,:].unsqueeze(2).repeat(1,1,naction.shape[2],1).float() + self.noise_addition_std * torch.randn(naction.shape, device=self.device, dtype=torch.float32)

                        noisy_actions = self.noise_scheduler.add_noise(
                            naction, noise, timesteps)

                        # guarantees it to be float32
                        noisy_actions = noisy_actions.float()
                        obs_cond = obs_cond.float()       

                        # stack the batch dimension
                        noisy_actions = noisy_actions.flatten(end_dim=1)
                        # stack noise in the batch dimension
                        noise = noise.flatten(end_dim=1)

                        # predict the noise residual
                        noise_pred, x = self.noise_pred_net(
                            noisy_actions, 
                            batch.edge_index, 
                            batch.edge_attr, 
                            x_coord = batch.pos[:,:3], 
                            cond=obs_cond,
                            timesteps=timesteps,
                            batch=batch.batch)

                        # L2 loss
                        loss = nn.functional.mse_loss(noise_pred, noise)
                        wandb.log({'noise_pred_loss': loss, 'lr': self.lr_scheduler.get_last_lr()[0]})

                        # optimize
                        loss.backward()
                        self.optimizer.step()
                        self.optimizer.zero_grad()

                        # step lr scheduler every batch
                        # this is different from standard pytorch behavior
                        self.lr_scheduler.step()

                        ema.step(self.noise_pred_net.parameters())


                        # logging
                        loss_cpu = loss.item()
                        epoch_loss.append(loss_cpu)
                        tepoch.set_postfix(loss=loss_cpu)
                tglobal.set_postfix(loss=np.mean(epoch_loss))
                wandb.log({'epoch': self.global_epoch, 'epoch_loss': np.mean(epoch_loss)})
                # save model checkpoint
                # use weights of the EMA model for inference
                self.save_nets(model_path)
                self.global_epoch += 1
                tglobal.set_description(f"Epoch: {self.global_epoch}")

        <|MERGE_RESOLUTION|>--- conflicted
+++ resolved
@@ -121,12 +121,8 @@
         obs = torch.cat(obs_cond, dim=1)
         obs_pos = torch.cat(pos, dim=0)
         if self.use_normalization:
-<<<<<<< HEAD
             nobs = self.dataset.normalize_data(obs, stats_key='obs')
             nobs[:,:,1] = obs[:,:,1] # skip normalization for node IDs
-=======
-            # nobs = self.dataset.normalize_data(nobs, stats_key='obs') # not normalize 6D rotations
->>>>>>> 8fc58b87
             self.last_naction = self.dataset.normalize_data(G_t.x.unsqueeze(1), stats_key='action').to(self.device)
         else:
             self.last_naction = G_t.x.unsqueeze(1).to(self.device)
@@ -187,15 +183,9 @@
             for batch in dataloader:
                 nobs = batch.y
                 if self.use_normalization:
-<<<<<<< HEAD
                     # normalize observation
                     nobs = self.dataset.normalize_data(batch.y, stats_key='obs').to(self.device)
                     nobs[:,:,1] = batch.y[:,:,1] # skip normalization for node IDs
-=======
-                    # not normalize observation (6D rotations)
-                    # nobs = self.dataset.normalize_data(batch.y, stats_key='obs').to(self.device)
-                    # nobs = batch.y
->>>>>>> 8fc58b87
                     # normalize action
                     naction = self.dataset.normalize_data(batch.x, stats_key='action').to(self.device)
                 B = batch.num_graphs
@@ -309,14 +299,9 @@
                     for batch in tepoch:
                         nobs = batch.y
                         if self.use_normalization:
-<<<<<<< HEAD
                             # normalize observation
                             nobs = self.dataset.normalize_data(batch.y, stats_key='obs').to(self.device)
                             nobs[:,:,1] = batch.y[:,:,1] # skip normalization for node IDs
-=======
-                            # not normalize observation (6D rotations)
-                            # nobs = self.dataset.normalize_data(batch.y, stats_key='obs').to(self.device)
->>>>>>> 8fc58b87
                             # normalize action
                             naction = self.dataset.normalize_data(batch.x, stats_key='action').to(self.device)
                         B = batch.num_graphs
