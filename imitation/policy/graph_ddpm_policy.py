import logging
import os

import numpy as np
import torch
import torch.nn as nn

from tqdm.auto import tqdm
from diffusers.optimization import get_scheduler
from diffusers.schedulers.scheduling_ddpm import DDPMScheduler
from diffusers.training_utils import EMAModel
import wandb

from imitation.policy.base_policy import BasePolicy

from diffusion_policy.dataset.base_dataset import BaseLowdimDataset
from torch_geometric.data import DataLoader

log = logging.getLogger(__name__)


class GraphConditionalDDPMPolicy(BasePolicy):
    def __init__(self, 
                    obs_dim: int,
                    action_dim: int,
                    node_feature_dim: int,
                    num_edge_types: int,
                    pred_horizon: int,
                    obs_horizon: int,
                    action_horizon: int,
                    num_diffusion_iters: int,
                    dataset: BaseLowdimDataset,
                    denoising_network: nn.Module,
                    ckpt_path= None,
                    lr: float = 1e-4,
                    batch_size: int = 256,
                    use_normalization: bool = True,
                    noise_addition_std: float = 1):
        super().__init__()
        self.dataset = dataset
        self.batch_size = batch_size
        self.obs_dim = obs_dim
        self.action_dim = action_dim
        self.ckpt_path = ckpt_path
        self.node_feature_dim = node_feature_dim
        
        self.pred_horizon = pred_horizon
        self.obs_horizon = obs_horizon
        self.action_horizon = action_horizon
        self.num_diffusion_iters = num_diffusion_iters
        self.lr = lr
        self.use_normalization = use_normalization

        self.device = torch.device('cuda' if torch.cuda.is_available() else 'cpu')
        log.info(f"Using device {self.device}")
        # create network object
        self.noise_pred_net = denoising_network

        self.noise_scheduler = DDPMScheduler(
            num_train_timesteps=self.num_diffusion_iters,
            # the choise of beta schedule has big impact on performance
            # we found squared cosine works the best
            beta_schedule='squaredcos_cap_v2',
            # clip output to [-1,1] to improve stability
            clip_sample=True,
            # our network predicts noise (instead of denoised action)
            prediction_type='epsilon'
        )
        self.noise_addition_std = noise_addition_std
        

        self.load_nets(self.ckpt_path)
        self.global_epoch = 0
        self.last_naction = torch.zeros((self.action_dim, self.pred_horizon, self.node_feature_dim), device=self.device)
        self.playback_count = 0

    def load_nets(self, ckpt_path):
        if ckpt_path is None:
            log.info('No pretrained weights given.')
            self.ema_noise_pred_net = self.noise_pred_net.to(self.device)
            
        if not os.path.isfile(ckpt_path):
            log.error(f"Pretrained weights not found at {ckpt_path}. ")
            self.ema_noise_pred_net = self.noise_pred_net.to(self.device)
        try: 
            state_dict = torch.load(ckpt_path, map_location=self.device)
            self.ema_noise_pred_net = self.noise_pred_net
            self.ema_noise_pred_net.load_state_dict(state_dict)
            self.ema_noise_pred_net.to(self.device)
            log.info( 'Pretrained weights loaded.')
        except:
            log.error('Error loading pretrained weights.')
            self.ema_noise_pred_net = self.noise_pred_net.to(self.device)

    def MOCK_get_graph_from_obs(self): # for testing purposes, remove before merge
        # plays back observation from dataset
        playback_graph = self.dataset[self.playback_count]
        obs_cond    = playback_graph.y
        playback_graph.x = playback_graph.x[:,0,:]
        self.playback_count += 7
        log.info(f"Playing back observation {self.playback_count}")
        return obs_cond, playback_graph
    def get_action(self, obs_deque):
        B = 1 # action shape is (B, Ta, Da), observations (B, To, Do)
        # transform deques to numpy arrays
        obs_cond = []
        pos = []
        G_t = obs_deque[-1]
        for i in range(len(obs_deque)):
            obs_cond.append(obs_deque[i].y.unsqueeze(1)) # only quaternions
            pos.append(obs_deque[i].pos)
        nobs = torch.cat(obs_cond, dim=1)
        obs_pos = torch.cat(pos, dim=0)
        if self.use_normalization:
            nobs = self.dataset.normalize_data(nobs, stats_key='y')
            self.last_naction = self.dataset.normalize_data(G_t.x.unsqueeze(1), stats_key='x').to(self.device)
        else:
            self.last_naction = G_t.x.unsqueeze(1).to(self.device)

        with torch.no_grad():
            # initialize action from Guassian noise
            self.last_naction = self.last_naction.repeat(1, self.pred_horizon, 1)[:,:,:1]
            noisy_action = self.last_naction * (1 - self.noise_addition_std) + torch.randn((self.action_dim + 1, self.pred_horizon, self.node_feature_dim), device=self.device) * self.noise_addition_std
            naction = noisy_action

            # init scheduler
            self.noise_scheduler.set_timesteps(self.num_diffusion_iters)

            for k in self.noise_scheduler.timesteps:
                # predict noise
                noise_pred, x = self.ema_noise_pred_net(
                    x = naction,
                    edge_index = G_t.edge_index,
                    edge_attr = G_t.edge_attr,
                    x_coord = nobs[:,-1,:3],
                    cond = nobs[-2:,:,3:], # only end-effector and object
                    timesteps = torch.tensor([k], dtype=torch.long, device=self.device),
                    batch = torch.zeros(naction.shape[0], dtype=torch.long, device=self.device),
                    batch_cond = torch.zeros(nobs[-2:,:,3:].shape[0], dtype=torch.long, device=self.device),
                    edge_index_cond = torch.tensor([[0,1],[1,0]], dtype=torch.long, device=self.device),
                    edge_attr_cond = torch.ones(2, 1, device=self.device),
                    x_coord_cond = nobs[-2:,-1,3:]
                )

                # inverse diffusion step (remove noise)
                naction = self.noise_scheduler.step(
                    model_output=noise_pred,
                    timestep=k,
                    sample=naction
                ).prev_sample

        # add node dimension, to pass through normalizer
        naction = torch.cat([naction, torch.zeros((naction.shape[0], self.pred_horizon, 1), device=self.device)], dim=2)
        naction = naction.detach().to('cpu')
        if self.use_normalization:
<<<<<<< HEAD
            action_pred = self.dataset.unnormalize_data(naction, stats_key='x').numpy()
        action = action_pred[0,:,:]
=======
            naction = self.dataset.unnormalize_data(naction, stats_key='x').numpy()
        action = naction[:self.action_dim,:,0].T
>>>>>>> 677ea43a
        
        # (action_horizon, action_dim)
        return action

    def validate(self, dataset=None, model_path="last.pt"):
        '''
        Validates the noise prediction network, using self.dataset
        '''
        log.info('Validating noise prediction network.')
        # create dataloader
        dataloader = DataLoader(
            dataset,
            batch_size=self.batch_size,
            shuffle=False,
        )
        self.load_nets(model_path)
        self.ema_noise_pred_net.eval()
        with torch.no_grad():
            val_loss = list()
            for batch in dataloader:
                if self.use_normalization:
                    # normalize observation
                    nobs = self.dataset.normalize_data(batch.y, stats_key='y', batch_size=batch.num_graphs).to(self.device)
                    # nobs = batch.y
                    # normalize action
                    naction = self.dataset.normalize_data(batch.x, stats_key='x', batch_size=batch.num_graphs).to(self.device)
                naction = naction[:,:,:1] # single node feature dim
                B = batch.num_graphs

                # observation as FiLM conditioning
                # (B, node, obs_horizon, obs_dim)
                obs_cond = nobs[:,:,3:] # only 6D rotation
                # filter only 2 last nodes of each graph by batch.ptr
                obs_cond = torch.cat([obs_cond[batch.ptr[i+1]-2:batch.ptr[i+1]] for i in range(B)], dim=0)
                batch_cond = torch.cat([batch.batch[batch.ptr[i+1]-2:batch.ptr[i+1]] for i in range(B)], dim=0)
                x_coord_cond = torch.cat([batch.y[batch.ptr[i+1]-2:batch.ptr[i+1],-1,:3] for i in range(B)], dim=0)
                edge_index_cond = torch.tensor([[[2*i,2*i+1],[2*i+1,2*i]] for i in range(batch_cond.shape[0] // 2)], dtype=torch.long, device=self.device)
                edge_index_cond = edge_index_cond.flatten(end_dim=1).T
                edge_attr_cond = torch.ones(edge_index_cond.shape[1], 1, device=self.device)
                # (B, obs_horizon * obs_dim)
                obs_cond = obs_cond.flatten(start_dim=1)

                # sample a diffusion iteration for each data point
                timesteps = torch.randint(
                    0, self.noise_scheduler.config.num_train_timesteps,
                    (B,), device=self.device
                ).long()

                # add noise to the clean images according to the noise magnitude at each diffusion iteration
                # (this is the forward diffusion process)

                # split naction into (B, N_nodes, pred_horizon, node_feature_dim), selecting the items from each batch.batch
                naction = torch.cat([naction[batch.batch == i].unsqueeze(0) for i in batch.batch.unique()], dim=0)

                # sample noise to add to actions

                noise = (1 - self.noise_addition_std) * naction[:,:,0,:].unsqueeze(2).repeat(1,1,naction.shape[2],1) + self.noise_addition_std * torch.randn(naction.shape, device=self.device, dtype=torch.float32)

                noisy_actions = self.noise_scheduler.add_noise(
                    naction, noise, timesteps)
                
                # guarantees it to be float32
                noisy_actions = noisy_actions.float()
                obs_cond = obs_cond.float()

                # stack the batch dimension
                noisy_actions = noisy_actions.flatten(end_dim=1)
                # stack noise in the batch dimension
                noise = noise.flatten(end_dim=1)

                # predict the noise residual
                noise_pred, x = self.noise_pred_net(
                    noisy_actions, 
                    batch.edge_index, 
                    batch.edge_attr, 
                    x_coord = batch.y[:,-1,:3], 
                    cond=obs_cond,
                    timesteps=timesteps,
                    batch=batch.batch,
                    batch_cond=batch_cond,
                    edge_index_cond=edge_index_cond,
                    edge_attr_cond=edge_attr_cond,
                    x_coord_cond=x_coord_cond)
                
                # L2 loss
                loss = nn.functional.mse_loss(noise_pred, noise)
                val_loss.append(loss.item())
        return np.mean(val_loss)
    

    def train(self, 
              dataset=None, 
              num_epochs=100,
              model_path="last.pt",
              seed=0):
        '''
        Trains the noise prediction network, using self.dataset
        Resulting in the self.ema_noise_pred_net object.
        '''
        log.info('Training noise prediction network.')
        
        # set seed
        torch.manual_seed(seed)
        if torch.cuda.is_available():
            torch.cuda.manual_seed(seed)

        dataloader = DataLoader(
            dataset,
            batch_size=self.batch_size,
            shuffle=True,
        )

        ema = EMAModel(
            parameters=self.noise_pred_net.parameters(),
            power=0.75)

        # Standard ADAM optimizer
        # Note that EMA parameters are not optimized
        self.noise_pred_net.to(self.device)
        optimizer = torch.optim.AdamW(
            params=self.noise_pred_net.parameters(),
            lr=self.lr, weight_decay=1e-6)

        # Cosine LR schedule with linear warmup
        lr_scheduler = get_scheduler(
            name='cosine',
            optimizer=optimizer,
            num_warmup_steps=500,
            num_training_steps=len(dataloader) * num_epochs
        )

        with tqdm(range(num_epochs), desc='Epoch') as tglobal:
            # epoch loop
            for epoch_idx in tglobal:
                epoch_loss = list()
                # batch loop
                with tqdm(dataloader, desc='Batch', leave=False) as tepoch:
                    for batch in tepoch:
                        if self.use_normalization:
                            # normalize observation
                            nobs = self.dataset.normalize_data(batch.y, stats_key='y', batch_size=batch.num_graphs).to(self.device)
                            # normalize action
                            naction = self.dataset.normalize_data(batch.x, stats_key='x', batch_size=batch.num_graphs).to(self.device)
                        naction = naction[:,:,:1]
                        B = batch.num_graphs

                        # observation as FiLM conditioning
                        # (B, node, obs_horizon, obs_dim)
                        obs_cond = nobs[:,:,3:] # only 6D rotation
                        # filter only 2 last nodes of each graph by batch.ptr
                        obs_cond = torch.cat([obs_cond[batch.ptr[i+1]-2:batch.ptr[i+1]] for i in range(B)], dim=0)
                        batch_cond = torch.cat([batch.batch[batch.ptr[i+1]-2:batch.ptr[i+1]] for i in range(B)], dim=0)
                        x_coord_cond = torch.cat([batch.y[batch.ptr[i+1]-2:batch.ptr[i+1],-1,:3] for i in range(B)], dim=0)
                        edge_index_cond = torch.tensor([[[2*i,2*i+1],[2*i+1,2*i]] for i in range(batch_cond.shape[0] // 2)], dtype=torch.long, device=self.device)
                        edge_index_cond = edge_index_cond.flatten(end_dim=1).T
                        edge_attr_cond = torch.ones(edge_index_cond.shape[1], 1, device=self.device)
                        # (B, obs_horizon * obs_dim)
                        obs_cond = obs_cond.flatten(start_dim=1)

                        # sample a diffusion iteration for each data point
                        timesteps = torch.randint(
                            0, self.noise_scheduler.config.num_train_timesteps,
                            (B,), device=self.device
                        ).long()

                        # add noise to the clean images according to the noise magnitude at each diffusion iteration
                        # (this is the forward diffusion process)
                        # split naction into (B, N_nodes, pred_horizon, node_feature_dim), selecting the items from each batch.batch

                        naction = torch.cat([naction[batch.batch == i].unsqueeze(0) for i in batch.batch.unique()], dim=0)

                        # add noise to first action instead of sampling from Gaussian
                        noise = (1 - self.noise_addition_std) * naction[:,:,0,:].unsqueeze(2).repeat(1,1,naction.shape[2],1).float() + self.noise_addition_std * torch.randn(naction.shape, device=self.device, dtype=torch.float32)

                        noise = torch.randn(naction.shape, device=self.device, dtype=torch.float32)

                        noisy_actions = self.noise_scheduler.add_noise(
                            naction, noise, timesteps)

                        # guarantees it to be float32
                        noisy_actions = noisy_actions.float()
                        obs_cond = obs_cond.float()       

                        # stack the batch dimension
                        noisy_actions = noisy_actions.flatten(end_dim=1)
                        # stack noise in the batch dimension
                        noise = noise.flatten(end_dim=1)

                        # predict the noise residual
                        noise_pred, x = self.noise_pred_net(
                            noisy_actions, 
                            batch.edge_index, 
                            batch.edge_attr, 
                            x_coord = batch.y[:,-1,:3], 
                            cond=obs_cond,
                            timesteps=timesteps,
                            batch=batch.batch,
                            batch_cond=batch_cond,
                            edge_index_cond=edge_index_cond,
                            edge_attr_cond=edge_attr_cond,
                            x_coord_cond=x_coord_cond)

                        # L2 loss
                        loss = nn.functional.mse_loss(noise_pred, noise)
                        wandb.log({'noise_pred_loss': loss, 'lr': lr_scheduler.get_last_lr()[0]})

                        # optimize
                        loss.backward()
                        optimizer.step()
                        optimizer.zero_grad()

                        # step lr scheduler every batch
                        # this is different from standard pytorch behavior
                        lr_scheduler.step()

                        ema.step(self.noise_pred_net.parameters())


                        # logging
                        loss_cpu = loss.item()
                        epoch_loss.append(loss_cpu)
                        tepoch.set_postfix(loss=loss_cpu)
                tglobal.set_postfix(loss=np.mean(epoch_loss))
                wandb.log({'epoch': self.global_epoch, 'epoch_loss': np.mean(epoch_loss)})
                # save model checkpoint
                # use weights of the EMA model for inference
                ema_noise_pred_net = self.noise_pred_net
                ema.copy_to(ema_noise_pred_net.parameters())
                torch.save(ema_noise_pred_net.state_dict(), model_path)
                self.global_epoch += 1
                tglobal.set_description(f"Epoch: {self.global_epoch}")

        <|MERGE_RESOLUTION|>--- conflicted
+++ resolved
@@ -153,13 +153,8 @@
         naction = torch.cat([naction, torch.zeros((naction.shape[0], self.pred_horizon, 1), device=self.device)], dim=2)
         naction = naction.detach().to('cpu')
         if self.use_normalization:
-<<<<<<< HEAD
-            action_pred = self.dataset.unnormalize_data(naction, stats_key='x').numpy()
-        action = action_pred[0,:,:]
-=======
             naction = self.dataset.unnormalize_data(naction, stats_key='x').numpy()
         action = naction[:self.action_dim,:,0].T
->>>>>>> 677ea43a
         
         # (action_horizon, action_dim)
         return action
