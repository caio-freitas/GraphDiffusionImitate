--- conflicted
+++ resolved
@@ -179,12 +179,8 @@
                     nobs = self.dataset.normalize_data(batch.y, stats_key='obs', batch_size=batch.num_graphs).to(self.device)
                     # nobs = batch.y
                     # normalize action
-<<<<<<< HEAD
-                    naction = self.dataset.normalize_data(batch.x, stats_key='x', batch_size=batch.num_graphs).to(self.device)
-=======
                     naction = self.dataset.normalize_data(batch.x, stats_key='action', batch_size=batch.num_graphs).to(self.device)
                 naction = naction[:,:,:1] # single node feature dim
->>>>>>> 586c99d3
                 B = batch.num_graphs
 
                 # observation as FiLM conditioning
@@ -299,13 +295,8 @@
                             # normalize observation
                             nobs = self.dataset.normalize_data(batch.y, stats_key='obs', batch_size=batch.num_graphs).to(self.device)
                             # normalize action
-<<<<<<< HEAD
-                            naction = self.dataset.normalize_data(batch.x, stats_key='x', batch_size=batch.num_graphs).to(self.device)
-                        
-=======
                             naction = self.dataset.normalize_data(batch.x, stats_key='action', batch_size=batch.num_graphs).to(self.device)
                         naction = naction[:,:,:1]
->>>>>>> 586c99d3
                         B = batch.num_graphs
 
                         # observation as FiLM conditioning
