
from typing import Callable, Optional
from torch_geometric.data import Dataset, Data, InMemoryDataset
from torch_kinematics_tree.models.robots import DifferentiableFrankaPanda
import logging
import h5py
import os.path as osp
import numpy as np
import torch
from tqdm import tqdm
from scipy.spatial.transform import Rotation as R

log = logging.getLogger(__name__)

class RobomimicGraphDataset(InMemoryDataset):
    def __init__(self, 
                 dataset_path,
                 action_keys,
                 object_state_sizes,
                 object_state_keys,
                 pred_horizon=1,
                 obs_horizon=1,
                 node_feature_dim = 8, # 3 for position, 4 for quaternion
                 mode="joint-space"):
        self.mode = mode
        self.node_feature_dim = node_feature_dim
        self.action_keys = action_keys
        self.pred_horizon = pred_horizon
        self.obs_horizon = obs_horizon
        self.object_state_sizes = object_state_sizes # can be taken from https://github.com/ARISE-Initiative/robosuite/tree/master/robosuite/environments/manipulation
        self.object_state_keys = object_state_keys
        self.num_objects = len(object_state_keys)
        self._processed_dir = dataset_path.replace(".hdf5", f"_{self.mode}_processed")

        self.ROBOT_NODE_TYPE = 1
        self.OBJECT_NODE_TYPE = -1

        self.ROBOT_LINK_EDGE = 1
        self.OBJECT_ROBOT_EDGE = 2

        self._test_dimentionality()
<<<<<<< HEAD

        self.ROBOT_NODE_TYPE = 1
        self.OBJECT_NODE_TYPE = -1

        self._test_dimentionality()
=======
>>>>>>> 8335a29c

        self.dataset_root = h5py.File(dataset_path, 'r')
        self.dataset_keys = list(self.dataset_root["data"].keys())
        try:
            self.dataset_keys.remove("mask")
        except:
            pass

        self.robot_fk = DifferentiableFrankaPanda()

        super().__init__(root=self._processed_dir, transform=None, pre_transform=None, pre_filter=None, log=True)

    def _test_dimentionality(self):
        '''
        Test if input dimensions add up to expected dimensionality
        * sum of object_state_sizes in object_state_keys must be equal to node_feature_dim
        '''
        sum_object_state_sizes = sum([self.object_state_sizes[object_state] for object_state in list(self.object_state_keys.values())[0]])
        assert self.node_feature_dim == sum_object_state_sizes + 1 # +1 for NODE_TYPE

             

        
    def _calculate_joints_positions(self, joints):
        q = torch.tensor([joints]).to("cpu")
        q.requires_grad_(True)
        data = self.robot_fk.compute_forward_kinematics_all_links(q)
        data = data[0]
        joint_positions = []
        # add joint positions
        for i in range(7):
            joint_quat = torch.tensor(R.from_matrix(data[i, :3, :3].detach().numpy()).as_quat())
            joint_positions.append(torch.cat([data[i, :3, 3], joint_quat]).reshape(1,-1))

        return torch.cat(joint_positions, dim=0)

    
    @property
    def processed_file_names(self):
        '''
        List of files in the self.processed_dir directory that need to be found in order to skip processing
        '''
        names = [f"data_{i}.pt" for i in range(self.len())]
        return names

    def _get_object_feats(self, data, t):
        # create tensor of same dimension return super()._get_node_feats(data, t) as node_feats
        if self.mode == "task-joint-space":
            obj_state_tensor = torch.zeros((self.num_objects, self.node_feature_dim + 1)) # extra dimension to match with joint position 
        else:
            obj_state_tensor = torch.zeros((self.num_objects, self.node_feature_dim))

        for object, object_state_items in enumerate(self.object_state_keys.values()):
            i = 0
            for object_state in object_state_items:
                obj_state_tensor[object,i:i + self.object_state_sizes[object_state]] = torch.from_numpy(data["object"][t - 1:t][0][i:i + self.object_state_sizes[object_state]])
                i += self.object_state_sizes[object_state]

        # add dimension for NODE_TYPE, which is 0 for robot and 1 for objects
        obj_state_tensor[:, -1] = self.OBJECT_NODE_TYPE
        return obj_state_tensor

    def _get_node_feats(self, data, t):
        node_feats = []
        if self.mode == "end-effector":
            node_feats = torch.cat([torch.tensor(data["robot0_eef_pos"][t - 1:t][0]), torch.tensor(data["robot0_eef_quat"][t - 1:t][0])], dim=0)
            node_feats = node_feats.reshape(1, -1) # add dimension
        else:
            if self.mode == "task-space":
                node_feats = []
                for i in range(t - 1, t):
                    node_feats.append(self._calculate_joints_positions([*data["robot0_joint_pos"][i], *data["robot0_gripper_qpos"][i]]))
                node_feats = torch.cat(node_feats, dim=0)
            elif self.mode == "joint-space":
                node_feats.append(torch.cat([
                    torch.tensor([*data[f"robot0_joint_pos"][t - 1:t][0], *data["robot0_gripper_qpos"][t - 1:t][0]]).reshape(1,-1),
                    torch.zeros((6,9))])) # complete with zeros to match task-space dimensionality
                node_feats = torch.cat(node_feats).T
            elif self.mode == "task-joint-space":
                node_feats = []
                node_feats.append(torch.cat([self._calculate_joints_positions([*data["robot0_joint_pos"][t], *data["robot0_gripper_qpos"][t]]),
                                                torch.tensor(data["robot0_joint_pos"][t - 1:t]).reshape(-1,1)], dim=1))
                node_feats = torch.cat(node_feats, dim=0)
        # add dimension for NODE_TYPE, which is 0 for robot and 1 for objects
        node_feats = torch.cat((node_feats, self.ROBOT_NODE_TYPE*torch.ones((node_feats.shape[0],1))), dim=1)
        
        obj_state_tensor = self._get_object_feats(data, t)
        
        node_feats = torch.cat((node_feats, obj_state_tensor), dim=0)

        # result must be of shape (num_nodes, num_node_feats)
        return node_feats
    
    def _get_node_feats_horizon(self, data, idx, horizon):
        '''
        Calculate node features for self.obs_horizon time steps
        '''
        node_feats = []
        for t in range(idx - horizon + 1, idx + 1):
            node_feats.append(self._get_node_feats(data, t))
        return torch.stack(node_feats, dim=1)

    def _get_edge_attrs(self, edge_index):
        '''
        Attribute edge types to edges
        - self.ROBOT_LINK_EDGE for edges between robot nodes
        - self.OBJECT_ROBOT_EDGE for edges between robot and object nodes
        '''
        edge_attrs = []
        num_nodes = torch.max(edge_index)
        for edge in edge_index.t():
            # num nodes - self.num_objects is the index of the last robot node
            if edge[0] <= num_nodes - self.num_objects and edge[1] <= num_nodes - self.num_objects:
                edge_attrs.append(self.ROBOT_LINK_EDGE)
            # there are no object-to-object edges
            else:
                edge_attrs.append(self.OBJECT_ROBOT_EDGE)
        return torch.tensor(edge_attrs, dtype=torch.long)

    def _get_edge_attrs(self, edge_index):
        '''
        Attribute edge types to edges
        - self.ROBOT_LINK_EDGE for edges between robot nodes
        - self.OBJECT_ROBOT_EDGE for edges between robot and object nodes
        '''
        edge_attrs = []
        num_nodes = torch.max(edge_index)
        for edge in edge_index.t():
            # num nodes - self.num_objects is the index of the last robot node
            if edge[0] <= num_nodes - self.num_objects and edge[1] <= num_nodes - self.num_objects:
                edge_attrs.append(self.ROBOT_LINK_EDGE)
            # there are no object-to-object edges
            else:
                edge_attrs.append(self.OBJECT_ROBOT_EDGE)
        return torch.tensor(edge_attrs, dtype=torch.long)

<<<<<<< HEAD

=======
>>>>>>> 8335a29c
    def _get_edge_index(self, num_nodes):
        '''
        Returns edge index for graph.
        - all robot nodes are connected to the previous robot node
        - all object nodes are connected to the last robot node (end-effector)
        '''
        eef_idx = 8
        edge_index = []
        for idx in range(eef_idx):
            edge_index.append([idx, idx+1])

        # Connectivity of all other nodes to the last node of robot
        for idx in range(eef_idx + 1, num_nodes):
            edge_index.append([idx, eef_idx])

        edge_index = torch.tensor(edge_index, dtype=torch.long).t().contiguous()
        return edge_index
    
    def _get_y(self, data, idx):
        actions = []
        for action_key in self.action_keys:
            actions.append(torch.tensor(data[action_key][idx:idx + self.pred_horizon]))
        
        return torch.stack(actions, dim=-1)

    def process(self):
        idx_global = 0

        for key in tqdm(self.dataset_keys):
            episode_length = self.dataset_root[f"data/{key}/obs/object"].shape[0]
            
            for idx in range(episode_length - self.pred_horizon):
                if idx - self.obs_horizon <= 0 or idx + self.pred_horizon > episode_length:
                    continue
                data_raw = self.dataset_root["data"][key]["obs"]
                node_feats  = self._get_node_feats_horizon(data_raw, idx + self.pred_horizon, self.pred_horizon)
                edge_index  = self._get_edge_index(node_feats.shape[0])
                edge_attrs  = self._get_edge_attrs(edge_index)
                y           = self._get_node_feats_horizon(data_raw, idx, self.obs_horizon)

                data  = Data(x=node_feats,
                             edge_index=edge_index,
                             edge_attr=edge_attrs,
                             y=y)             

                torch.save(data, osp.join(self.processed_dir, f'data_{idx_global}.pt'))
                idx_global += 1

    def len(self):
        # calculate length of dataset based on self.dataset_root
        length = 0
        for key in self.dataset_keys:
            length += self.dataset_root[f"data/{key}/obs/object"].shape[0] - self.pred_horizon - self.obs_horizon - 1
        return length
    
    def get(self, idx):
        data = torch.load(osp.join(self.processed_dir, f'data_{idx}.pt'))
        return data
    

class MultiRobotGraphDataset(RobomimicGraphDataset):
    '''
    Class to use when robomimic dataset contains multiple robots (transport task).
    '''
    def __init__(self, 
                 dataset_path,
                 action_keys,
                 object_state_sizes,
                 object_state_keys,
                 robots,
                 pred_horizon=1,
                 obs_horizon=1,
                 node_feature_dim = 8,
                 mode="joint-space"):
        self.num_robots = len(robots)
        self.eef_idx = [0, 7, 13]
        super().__init__(dataset_path=dataset_path,
                         action_keys=action_keys,
                         object_state_sizes=object_state_sizes,
                         object_state_keys=object_state_keys,
                         pred_horizon=pred_horizon,
                         obs_horizon=obs_horizon,
                         mode=mode,
                         node_feature_dim = node_feature_dim,
                         )
        


    def _get_node_feats(self, data, t):
        '''
        Here, robot0_eef_pos, robot1_eef_pos, ... are used as node features.
        '''
        node_feats = []
        if self.mode == "end-effector":
            for i in range(self.num_robots):
                node_feats.append(torch.cat([torch.tensor(data[f"robot{i}_eef_pos"][t - 1:t][0]), torch.tensor(data[f"robot{i}_eef_quat"][t - 1:t][0])], dim=0))
            node_feats = torch.stack(node_feats)
        elif self.mode == "task-space":
            for j in range(self.num_robots):
                node_feats.append(self._calculate_joints_positions([*data[f"robot{j}_joint_pos"][t], *data[f"robot{j}_gripper_qpos"][t]]))
            node_feats = torch.cat(node_feats)
        elif self.mode == "joint-space":
            for i in range(self.num_robots):
                node_feats.append(torch.cat([
                    torch.tensor(data[f"robot{i}_joint_pos"][t - 1:t][0]).reshape(1,-1),
                    torch.zeros((6,7))])) # complete with zeros to match task-space dimensionality
            node_feats = torch.cat(node_feats)
        elif self.mode == "task-joint-space":
            for i in range(self.num_robots):
                node_feats.append(torch.cat([self._calculate_joints_positions([*data[f"robot{i}_joint_pos"][t], *data[f"robot{i}_gripper_qpos"][t]]),
                                                    torch.tensor(data[f"robot{i}_joint_pos"][t - 1:t]).reshape(-1,1)], dim=1))
            node_feats = torch.cat(node_feats, dim=0)
        
        else:
            raise NotImplementedError

        # add dimension for NODE_TYPE, which is 0 for robot and 1 for objects
        node_feats = torch.cat((node_feats, self.ROBOT_NODE_TYPE*torch.ones((node_feats.shape[0],1))), dim=1)

        obj_state_tensor = self._get_object_feats(data, t)

        node_feats = torch.cat((node_feats, obj_state_tensor), dim=0)
        return node_feats
    
    def _get_edge_index(self, num_nodes):
        '''
        Returns edge index for graph.
        - all robot nodes are connected to the previous robot node
        - all object nodes are connected to the last robot node (end-effector)
        '''
        assert len(self.eef_idx) == self.num_robots + 1
        edge_index = []

        for id_robot in range(1, len(self.eef_idx)):
            for idx in range(self.eef_idx[id_robot-1], self.eef_idx[id_robot]):
                edge_index.append([idx, idx+1])
            # Connectivity of all other nodes to the last node of all robots
            for idx in range(self.eef_idx[self.num_robots] + 1, num_nodes):
                edge_index.append([self.eef_idx[id_robot], idx])
        edge_index = torch.tensor(edge_index, dtype=torch.long).t().contiguous()
        return edge_index
    
    def _get_edge_attrs(self, edge_index):
        '''
        Attribute edge types to edges
        - self.ROBOT_LINK_EDGE for edges between robot nodes
        - self.OBJECT_ROBOT_EDGE for edges between robot and object nodes
        '''
        edge_attrs = []
        num_nodes = torch.max(edge_index)
        for edge in edge_index.t():
            # num nodes - self.num_objects is the index of the last robot node
            if edge[0] <= num_nodes - self.num_objects and edge[1] <= num_nodes - self.num_objects:
                edge_attrs.append(self.ROBOT_LINK_EDGE)
            # there are no object-to-object edges
            else:
                edge_attrs.append(self.OBJECT_ROBOT_EDGE)
        return torch.tensor(edge_attrs, dtype=torch.long)
        <|MERGE_RESOLUTION|>--- conflicted
+++ resolved
@@ -39,14 +39,11 @@
         self.OBJECT_ROBOT_EDGE = 2
 
         self._test_dimentionality()
-<<<<<<< HEAD
 
         self.ROBOT_NODE_TYPE = 1
         self.OBJECT_NODE_TYPE = -1
 
         self._test_dimentionality()
-=======
->>>>>>> 8335a29c
 
         self.dataset_root = h5py.File(dataset_path, 'r')
         self.dataset_keys = list(self.dataset_root["data"].keys())
@@ -183,10 +180,6 @@
                 edge_attrs.append(self.OBJECT_ROBOT_EDGE)
         return torch.tensor(edge_attrs, dtype=torch.long)
 
-<<<<<<< HEAD
-
-=======
->>>>>>> 8335a29c
     def _get_edge_index(self, num_nodes):
         '''
         Returns edge index for graph.
