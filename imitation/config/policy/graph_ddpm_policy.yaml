_target_: imitation.policy.graph_ddpm_policy.GraphConditionalDDPMPolicy

obs_dim: ${task.obs_dim}
action_dim: ${task.action_dim}

node_feature_dim: 1 # from [joint_val, node_flag]
num_edge_types: 2 # robot joints, object-robot
pred_horizon: ${pred_horizon}
obs_horizon: ${obs_horizon}
action_horizon: ${action_horizon}
num_diffusion_iters: 200
dataset: ${task.dataset}
denoising_network:
  _target_: imitation.model.graph_diffusion.ConditionalGraphNoisePred
  node_feature_dim: ${policy.node_feature_dim}
<<<<<<< HEAD
  cond_feature_dim: 1
=======
  cond_feature_dim: 7
>>>>>>> 8fc58b87
  obs_horizon: ${obs_horizon}
  pred_horizon: ${pred_horizon}
  edge_feature_dim: 1
  num_edge_types: ${policy.num_edge_types}
  num_layers: 3
  hidden_dim: 256
  diffusion_step_embed_dim: 128
  num_diffusion_steps: ${policy.num_diffusion_iters}
ckpt_path: ./weights/diffusion_graph_policy_${task.task_name}_${task.dataset_type}_${task.control_mode}_${policy.num_diffusion_iters}iters.pt
lr: 1e-4
batch_size: 64
noise_addition_std: 1
use_normalization: True<|MERGE_RESOLUTION|>--- conflicted
+++ resolved
@@ -13,11 +13,7 @@
 denoising_network:
   _target_: imitation.model.graph_diffusion.ConditionalGraphNoisePred
   node_feature_dim: ${policy.node_feature_dim}
-<<<<<<< HEAD
-  cond_feature_dim: 1
-=======
   cond_feature_dim: 7
->>>>>>> 8fc58b87
   obs_horizon: ${obs_horizon}
   pred_horizon: ${pred_horizon}
   edge_feature_dim: 1
