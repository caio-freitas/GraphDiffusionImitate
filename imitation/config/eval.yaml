defaults:
  - _self_
  - task: lift_graph
  - policy: egnn_policy

render: True
output_video: True

num_episodes: 20
max_steps: ${task.max_steps}
output_dir: ./outputs
load_ckpt: True
<<<<<<< HEAD
=======

>>>>>>> 9729f536

pred_horizon: 16
obs_horizon: 2
action_horizon: 8


env_runner: ${task.env_runner}


seed: 0

agent:
  _target_: imitation.agent.robomimic_lowdim_agent.RobomimicLowdimAgent
  env: ${task.env_runner}
  <|MERGE_RESOLUTION|>--- conflicted
+++ resolved
@@ -10,10 +10,6 @@
 max_steps: ${task.max_steps}
 output_dir: ./outputs
 load_ckpt: True
-<<<<<<< HEAD
-=======
-
->>>>>>> 9729f536
 
 pred_horizon: 16
 obs_horizon: 2
