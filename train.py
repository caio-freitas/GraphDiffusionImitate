--- conflicted
+++ resolved
@@ -38,11 +38,7 @@
     wandb.init(
         project=policy.__class__.__name__,
         group=cfg.task.task_name,
-<<<<<<< HEAD
-        name=f"v1.1.0 - GCN Encoder",
-=======
         name=f"v1.1.1 - E_GNN Encoder",
->>>>>>> ab854991
         # track hyperparameters and run metadata
         config={
             "policy": cfg.policy,
