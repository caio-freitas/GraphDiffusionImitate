"""
Usage:
Training:
python train.py --config-name=example
"""
import logging
import pathlib

import hydra
from imitation.env_runner.kitchen_pose_runner import KitchenPoseRunner
from omegaconf import DictConfig, OmegaConf

log = logging.getLogger(__name__)

@hydra.main(
        version_base=None,
        config_path=str(pathlib.Path(__file__).parent.joinpath('imitation','config')), 
        config_name="train_pusht_diffusion"
        )
def train(cfg: DictConfig) -> None:
    print(OmegaConf.to_yaml(cfg))
    log.info("Running train...")
    # instanciate environment runner from cfg file
    runner = hydra.utils.instantiate(cfg.env_runner)
    # instanciate policy from cfg file
    policy = hydra.utils.instantiate(cfg.policy, env=runner.env)
<<<<<<< HEAD
    if cfg.policy.ckpt_path is not None:
        policy.load_nets(cfg.policy.ckpt_path)
=======
    try:
        if cfg.policy.ckpt_path is not None:
            policy.load_nets(cfg.policy.ckpt_path)
    except:
        log.error("cfg.policy.ckpt_path doesn't exist")
>>>>>>> 4a8ce948
    # train policy
    policy.train(dataset=policy.dataset,
                 num_epochs=cfg.num_epochs,
                 model_path=cfg.model_path)

if __name__ == "__main__":
    train()

<|MERGE_RESOLUTION|>--- conflicted
+++ resolved
@@ -24,16 +24,11 @@
     runner = hydra.utils.instantiate(cfg.env_runner)
     # instanciate policy from cfg file
     policy = hydra.utils.instantiate(cfg.policy, env=runner.env)
-<<<<<<< HEAD
-    if cfg.policy.ckpt_path is not None:
-        policy.load_nets(cfg.policy.ckpt_path)
-=======
     try:
         if cfg.policy.ckpt_path is not None:
             policy.load_nets(cfg.policy.ckpt_path)
     except:
         log.error("cfg.policy.ckpt_path doesn't exist")
->>>>>>> 4a8ce948
     # train policy
     policy.train(dataset=policy.dataset,
                  num_epochs=cfg.num_epochs,
