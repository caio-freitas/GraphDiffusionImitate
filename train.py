--- conflicted
+++ resolved
@@ -67,11 +67,7 @@
      # evaluate every E epochs
     for i in range(cfg.num_epochs // E):
         # train policy
-<<<<<<< HEAD
-        policy.train(dataset=policy.dataset,
-=======
         policy.train(dataset=train_dataset,
->>>>>>> 0f268f53
                     num_epochs=E,
                     model_path=cfg.policy.ckpt_path,
                     seed=cfg.seed)
