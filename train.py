"""
Usage:
Training:
python train.py --config-name=example
"""
import logging
import os
import pathlib

import hydra
import torch
import wandb

from eval import eval_main
from omegaconf import DictConfig, OmegaConf

log = logging.getLogger(__name__)

OmegaConf.register_new_resolver("eval", eval, replace=True)


@hydra.main(
        version_base=None,
        config_path=str(pathlib.Path(__file__).parent.joinpath('imitation','config')), 
        config_name="train"
        )
def train(cfg: DictConfig) -> None:
    print(OmegaConf.to_yaml(cfg))
    log.info("Training policy...")
    # instanciate policy from cfg file
    policy = hydra.utils.instantiate(cfg.policy)
    log.info(f"Training policy {policy.__class__.__name__} with seed {cfg.seed} on task {cfg.task.task_name}")
    try:
        if cfg.policy.ckpt_path is not None:
            policy.load_nets(cfg.policy.ckpt_path)
    except:
        log.error("cfg.policy.ckpt_path doesn't exist")
    
    wandb.init(
        project=policy.__class__.__name__,
        group=cfg.task.task_name,
<<<<<<< HEAD
        name=f"v1.1.5 - noise_pred_graph_diffusion",
=======
        name=f"v1.1.5 - end-effector policy",
>>>>>>> 0862169e
        # track hyperparameters and run metadata
        config={
            "policy": cfg.policy,
            "dataset_type": cfg.task.dataset_type,
            "n_epochs": cfg.num_epochs,
            "seed": cfg.seed,
            "lr": cfg.policy.lr,
            "task": cfg.task.task_name,
        },
        # mode="disabled",
    )
    # wandb.watch(policy.model, log="all")


    # Split the dataset into train and validation
    train_dataset, val_dataset = torch.utils.data.random_split(
        policy.dataset, [len(policy.dataset) - int(cfg.val_fraction * len(policy.dataset)), int(cfg.val_fraction * len(policy.dataset))]
    )

    # Split the dataset into train and validation
    train_dataset, val_dataset = torch.utils.data.random_split(
        policy.dataset, [len(policy.dataset) - int(cfg.val_fraction * len(policy.dataset)), int(cfg.val_fraction * len(policy.dataset))]
    )

    E = cfg.num_epochs
    if cfg.eval_params != "disabled":
        E = cfg.eval_params.eval_every
    
     # evaluate every E epochs
    for i in range(cfg.num_epochs // E):
        # train policy
        policy.train(dataset=train_dataset,
                    num_epochs=E,
                    model_path=cfg.policy.ckpt_path,
                    seed=cfg.seed)
        log.info(f"Calculating validation loss...")
        val_loss = policy.validate(
<<<<<<< HEAD
                dataset=val_dataset,
                model_path=cfg.policy.ckpt_path,
            )
=======
            dataset=val_dataset,
            model_path=cfg.policy.ckpt_path,
        )
>>>>>>> 0862169e
        wandb.log({"validation_loss": val_loss})
        if cfg.eval_params != "disabled":
            eval_main(cfg.eval_params)

    # final epochs and evaluation
    policy.train(dataset=train_dataset,
                    num_epochs=cfg.num_epochs % E,
                    model_path=cfg.policy.ckpt_path,
                    seed=cfg.seed)
    log.info(f"Calculating validation loss...")
    val_loss = policy.validate(
        dataset=val_dataset,
        model_path=cfg.policy.ckpt_path,
    )
    wandb.log({"validation_loss": val_loss})
    if cfg.eval_params != "disabled":
        eval_main(cfg.eval_params)

    wandb.finish()

if __name__ == "__main__":
    train()

<|MERGE_RESOLUTION|>--- conflicted
+++ resolved
@@ -39,11 +39,7 @@
     wandb.init(
         project=policy.__class__.__name__,
         group=cfg.task.task_name,
-<<<<<<< HEAD
         name=f"v1.1.5 - noise_pred_graph_diffusion",
-=======
-        name=f"v1.1.5 - end-effector policy",
->>>>>>> 0862169e
         # track hyperparameters and run metadata
         config={
             "policy": cfg.policy,
@@ -81,15 +77,9 @@
                     seed=cfg.seed)
         log.info(f"Calculating validation loss...")
         val_loss = policy.validate(
-<<<<<<< HEAD
                 dataset=val_dataset,
                 model_path=cfg.policy.ckpt_path,
             )
-=======
-            dataset=val_dataset,
-            model_path=cfg.policy.ckpt_path,
-        )
->>>>>>> 0862169e
         wandb.log({"validation_loss": val_loss})
         if cfg.eval_params != "disabled":
             eval_main(cfg.eval_params)
