'''
Script to evaluate a specific policy
Usage: python eval.py
'''

import logging
import pathlib

import hydra
from omegaconf import DictConfig, OmegaConf

import wandb

from imitation.env.robomimic_lowdim_wrapper import RobomimicLowdimWrapper # fix segfault when loading runner

log = logging.getLogger(__name__)

OmegaConf.register_new_resolver("eval", eval, replace=True)

@hydra.main(
        version_base=None,
        config_path=str(pathlib.Path(__file__).parent.joinpath('imitation','config')), 
        config_name="eval"
        )
def eval_main(cfg):
    print(OmegaConf.to_yaml(cfg))
    log.info("Running evaluation...")
    # instanciate environment runner from cfg file
    runner = hydra.utils.instantiate(cfg.env_runner)
    # instanciate policy from cfg file
    policy = hydra.utils.instantiate(cfg.policy)
    # instanciate agent from policy
    agent = hydra.utils.instantiate(cfg.agent, policy=policy, env=runner.env)
<<<<<<< HEAD

    try:
        if cfg.policy.ckpt_path is not None and cfg.load_ckpt:
            policy.load_nets(cfg.policy.ckpt_path)
    except:
        log.error("cfg.policy.ckpt_path doesn't exist")

=======
    try:
        if cfg.policy.ckpt_path is not None and cfg.load_ckpt:
            policy.load_nets(cfg.policy.ckpt_path)
    except Exception as e:
        log.error(f"Error loading checkpoint {cfg.policy.ckpt_path}: {e}")
    
>>>>>>> 9729f536
    if __name__ == "__main__":
        wandb.init(
            project=policy.__class__.__name__,
            group=cfg.task.task_name,
            name=f"eval",
            # track hyperparameters and run metadata
            config={
                "policy": cfg.policy,
                "dataset_type": cfg.task.dataset_type,
                "episodes": cfg.num_episodes,
                "task": cfg.task.task_name,
            },
            # mode="disabled",
        )

    # run policy in environment
    success_count = 0
    for i in range(cfg.num_episodes):
        runner.reset()
        rewards, info = runner.run(agent, cfg.max_steps)
        assert "success" in info, "info['success'] not returned in info from runner"
        print(f"info: {info}")
        if info["success"]:
            success_count += 1
        log.info({"episode_reward": sum(rewards), "success": info["success"]})
        wandb.log({"episode_reward": sum(rewards), "success": 1 if info["success"] else 0})
        if i >= 1:
            runner.output_video = False
    log.info(f"Success rate: {success_count/cfg.num_episodes}")
    wandb.log({"success_rate": success_count/cfg.num_episodes})
    return success_count/cfg.num_episodes

if __name__ == "__main__":
    eval_main()<|MERGE_RESOLUTION|>--- conflicted
+++ resolved
@@ -31,22 +31,12 @@
     policy = hydra.utils.instantiate(cfg.policy)
     # instanciate agent from policy
     agent = hydra.utils.instantiate(cfg.agent, policy=policy, env=runner.env)
-<<<<<<< HEAD
-
-    try:
-        if cfg.policy.ckpt_path is not None and cfg.load_ckpt:
-            policy.load_nets(cfg.policy.ckpt_path)
-    except:
-        log.error("cfg.policy.ckpt_path doesn't exist")
-
-=======
     try:
         if cfg.policy.ckpt_path is not None and cfg.load_ckpt:
             policy.load_nets(cfg.policy.ckpt_path)
     except Exception as e:
         log.error(f"Error loading checkpoint {cfg.policy.ckpt_path}: {e}")
     
->>>>>>> 9729f536
     if __name__ == "__main__":
         wandb.init(
             project=policy.__class__.__name__,
