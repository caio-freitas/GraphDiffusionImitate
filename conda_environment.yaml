name: imitation
channels:
  - pytorch
  - pytorch3d
  - nvidia
  - conda-forge
dependencies:
  - python=3.8
  - pip
  - hydra-core
  - pytorch==2.0.0
  - torchvision==0.15.1
  - libglew1.5 # for robomimic
  - pip:
    - pytorchvideo
<<<<<<< HEAD
    - gymnasium==0.28.1
    - gym==0.26.2
    - -e git+https://github.com/columbia-ai-robotics/diffusion_policy#egg=diffusion_policy
    - torch==1.12.1 # +cu102
=======
    - gymnasium
    - gym
    - robomimic
    - -e git+https://github.com/ARISE-Initiative/robosuite.git@v1.4.1#egg=robosuite
    - -e git+https://github.com/columbia-ai-robotics/diffusion_policy#egg=diffusion_policy
    - mujoco-py
>>>>>>> 9548af21
<|MERGE_RESOLUTION|>--- conflicted
+++ resolved
@@ -13,16 +13,9 @@
   - libglew1.5 # for robomimic
   - pip:
     - pytorchvideo
-<<<<<<< HEAD
     - gymnasium==0.28.1
-    - gym==0.26.2
-    - -e git+https://github.com/columbia-ai-robotics/diffusion_policy#egg=diffusion_policy
-    - torch==1.12.1 # +cu102
-=======
-    - gymnasium
     - gym
     - robomimic
     - -e git+https://github.com/ARISE-Initiative/robosuite.git@v1.4.1#egg=robosuite
     - -e git+https://github.com/columbia-ai-robotics/diffusion_policy#egg=diffusion_policy
-    - mujoco-py
->>>>>>> 9548af21
+    - mujoco-py